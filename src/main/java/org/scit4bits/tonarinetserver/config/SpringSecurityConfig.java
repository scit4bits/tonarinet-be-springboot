--- conflicted
+++ resolved
@@ -24,20 +24,16 @@
 
     private final JwtAuthenticationFilter jwtAuthenticationFilter;
 
-<<<<<<< HEAD
+    @Value("${swagger.auth.username}")
+    private String swaggerUsername;
+    @Value("${swagger.auth.password}")
+    private String swaggerPassword;
     /**
      * 보안 필터 체인을 설정합니다.
      * @param http HttpSecurity 객체
      * @return SecurityFilterChain 객체
      * @throws Exception 보안 설정 중 예외 발생 시
      */
-=======
-    @Value("${swagger.auth.username}")
-    private String swaggerUsername;
-    @Value("${swagger.auth.password}")
-    private String swaggerPassword;
-
->>>>>>> a3b948ec
     @Bean
     public SecurityFilterChain securityFilterChain(HttpSecurity http) throws Exception {
         http
@@ -54,7 +50,7 @@
                 .csrf(csrf -> csrf.disable()) // REST API 서버는 CSRF 보호가 필요하지 않음
                 .sessionManagement(session -> session.sessionCreationPolicy(SessionCreationPolicy.STATELESS)) // 세션을 사용하지 않음
                 .authorizeHttpRequests(authz -> authz
-<<<<<<< HEAD
+                        .requestMatchers("/swagger-ui/**", "/swagger-ui.html", "/v3/api-docs/**").hasRole("SWAGGER_USER")
                         .requestMatchers("/api/auth/**").permitAll() // 인증 관련 엔드포인트는 모두 허용
                         .requestMatchers("/ws/**").permitAll() // 웹소켓 엔드포인트 허용
                         .requestMatchers("/app/**").permitAll() // STOMP 목적지 허용
@@ -64,19 +60,6 @@
                         .requestMatchers("/api/board/**").authenticated() // 게시판 관련 엔드포인트는 인증 필요
                         .requestMatchers("/api/chat/**").authenticated() // 채팅 관련 REST 엔드포인트는 인증 필요
                         .anyRequest().permitAll() // 나머지 요청은 일단 모두 허용
-=======
-                        // Swagger UI endpoints require Basic Auth
-                        .requestMatchers("/swagger-ui/**", "/swagger-ui.html", "/v3/api-docs/**").hasRole("SWAGGER_USER")
-                        .requestMatchers("/api/auth/**").permitAll() // Allow auth endpoints
-                        .requestMatchers("/ws/**").permitAll() // Allow WebSocket endpoints
-                        .requestMatchers("/app/**").permitAll() // Allow STOMP destinations
-                        .requestMatchers("/topic/**").permitAll() // Allow message broker endpoints
-                        .requestMatchers("/queue/**").permitAll() // Allow message broker endpoints
-                        .requestMatchers("/api/user/**").authenticated() // Secure this endpoint
-                        .requestMatchers("/api/board/**").authenticated() // Secure board endpoints
-                        .requestMatchers("/api/chat/**").authenticated() // Secure chat REST endpoints
-                        .anyRequest().permitAll() // Allow other requests for now
->>>>>>> a3b948ec
                 )
                 .httpBasic(basic -> basic
                         .realmName("Swagger UI")
